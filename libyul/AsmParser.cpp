--- conflicted
+++ resolved
@@ -233,13 +233,8 @@
 	}
 	else
 	{
-<<<<<<< HEAD
-		solAssert(false, "Invalid elementary operation.");
+		yulAssert(false, "Invalid elementary operation.");
 		return {};
-=======
-		yulAssert(holds_alternative<Instruction>(elementary), "Invalid elementary operation.");
-		return std::get<Instruction>(elementary);
->>>>>>> 306c7eb5
 	}
 }
 
@@ -292,52 +287,8 @@
 	RecursionGuard recursionGuard(*this);
 
 	ElementaryOperation operation = parseElementaryOperation();
-<<<<<<< HEAD
 	if (holds_alternative<FunctionCall>(operation) || currentToken() == Token::LParen)
 		return parseCall(std::move(operation));
-=======
-	if (holds_alternative<FunctionCall>(operation))
-		return parseCall(std::move(operation));
-	else if (holds_alternative<Instruction>(operation))
-	{
-		yulAssert(m_dialect.flavour == AsmFlavour::Loose, "");
-		Instruction const& instr = std::get<Instruction>(operation);
-		// Disallow instructions returning multiple values (and DUP/SWAP) as expression.
-		if (
-			instructionInfo(instr.instruction).ret != 1 ||
-			isDupInstruction(instr.instruction) ||
-			isSwapInstruction(instr.instruction)
-		)
-			fatalParserError(
-				"Instruction \"" +
-				instructionNames().at(instr.instruction) +
-				"\" not allowed in this context."
-			);
-		if (m_dialect.flavour != AsmFlavour::Loose && currentToken() != Token::LParen)
-			fatalParserError(
-				"Non-functional instructions are not allowed in this context."
-			);
-		// Enforce functional notation for instructions requiring multiple arguments.
-		int args = instructionInfo(instr.instruction).args;
-		if (args > 0 && currentToken() != Token::LParen)
-			fatalParserError(string(
-				"Expected '(' (instruction \"" +
-				instructionNames().at(instr.instruction) +
-				"\" expects " +
-				to_string(args) +
-				" arguments)"
-			));
-	}
-	if (currentToken() == Token::LParen)
-		return parseCall(std::move(operation));
-	else if (holds_alternative<Instruction>(operation))
-	{
-		// Instructions not taking arguments are allowed as expressions.
-		yulAssert(m_dialect.flavour == AsmFlavour::Loose, "");
-		Instruction& instr = std::get<Instruction>(operation);
-		return FunctionalInstruction{std::move(instr.location), instr.instruction, {}};
-	}
->>>>>>> 306c7eb5
 	else if (holds_alternative<Identifier>(operation))
 		return std::get<Identifier>(operation);
 	else
@@ -512,35 +463,6 @@
 Expression Parser::parseCall(Parser::ElementaryOperation&& _initialOp)
 {
 	RecursionGuard recursionGuard(*this);
-<<<<<<< HEAD
-=======
-	if (holds_alternative<Instruction>(_initialOp))
-	{
-		yulAssert(m_dialect.flavour != AsmFlavour::Yul, "Instructions are invalid in Yul");
-		Instruction& instruction = std::get<Instruction>(_initialOp);
-		FunctionalInstruction ret;
-		ret.instruction = instruction.instruction;
-		ret.location = std::move(instruction.location);
-		dev::eth::Instruction instr = ret.instruction;
-		dev::eth::InstructionInfo instrInfo = instructionInfo(instr);
-		if (dev::eth::isDupInstruction(instr))
-			fatalParserError("DUPi instructions not allowed for functional notation");
-		if (dev::eth::isSwapInstruction(instr))
-			fatalParserError("SWAPi instructions not allowed for functional notation");
-		expectToken(Token::LParen);
-		unsigned args = unsigned(instrInfo.args);
-		for (unsigned i = 0; i < args; ++i)
-		{
-			/// check for premature closing parentheses
-			if (currentToken() == Token::RParen)
-				fatalParserError(string(
-					"Expected expression (instruction \"" +
-					instructionNames().at(instr) +
-					"\" expects " +
-					to_string(args) +
-					" arguments)"
-				));
->>>>>>> 306c7eb5
 
 	FunctionCall ret;
 	if (holds_alternative<Identifier>(_initialOp))
