/*
	This file is part of solidity.

	solidity is free software: you can redistribute it and/or modify
	it under the terms of the GNU General Public License as published by
	the Free Software Foundation, either version 3 of the License, or
	(at your option) any later version.

	solidity is distributed in the hope that it will be useful,
	but WITHOUT ANY WARRANTY; without even the implied warranty of
	MERCHANTABILITY or FITNESS FOR A PARTICULAR PURPOSE.  See the
	GNU General Public License for more details.

	You should have received a copy of the GNU General Public License
	along with solidity.  If not, see <http://www.gnu.org/licenses/>.
*/
/**
 * Simplified in-memory representation of a Wasm AST.
 */

#pragma once

#include <variant>
#include <string>
#include <vector>
#include <map>
#include <memory>

namespace yul
{
namespace wasm
{

struct Literal;
struct StringLiteral;
struct LocalVariable;
struct GlobalVariable;
struct FunctionCall;
struct BuiltinCall;
struct LocalAssignment;
struct GlobalAssignment;
struct Block;
struct If;
struct Loop;
struct Break;
struct BreakIf;
<<<<<<< HEAD
struct Return;
using Expression = boost::variant<
=======
using Expression = std::variant<
>>>>>>> 77a537e2
	Literal, StringLiteral, LocalVariable, GlobalVariable,
	FunctionCall, BuiltinCall, LocalAssignment, GlobalAssignment,
	Block, If, Loop, Break, BreakIf, Return
>;

struct Literal { uint64_t value; };
struct StringLiteral { std::string value; };
struct LocalVariable { std::string name; };
struct GlobalVariable { std::string name; };
struct Label { std::string name; };
struct FunctionCall { std::string functionName; std::vector<Expression> arguments; };
struct BuiltinCall { std::string functionName; std::vector<Expression> arguments; };
struct LocalAssignment { std::string variableName; std::unique_ptr<Expression> value; };
struct GlobalAssignment { std::string variableName; std::unique_ptr<Expression> value; };
struct Block { std::string labelName; std::vector<Expression> statements; };
struct If {
	std::unique_ptr<Expression> condition;
	std::vector<Expression> statements;
	std::unique_ptr<std::vector<Expression>> elseStatements;
};
struct Loop { std::string labelName; std::vector<Expression> statements; };
struct Break { Label label; };
struct Return {};
struct BreakIf { Label label; std::unique_ptr<Expression> condition; };

struct VariableDeclaration { std::string variableName; };
struct GlobalVariableDeclaration { std::string variableName; };
struct FunctionImport {
	std::string module;
	std::string externalName;
	std::string internalName;
	std::vector<std::string> paramTypes;
	std::unique_ptr<std::string> returnType;
};

struct FunctionDefinition
{
	std::string name;
	std::vector<std::string> parameterNames;
	bool returns;
	std::vector<VariableDeclaration> locals;
	std::vector<Expression> body;
};

/**
 * Abstract representation of a wasm module.
 */
struct Module
{
	std::vector<GlobalVariableDeclaration> globals;
	std::vector<FunctionImport> imports;
	std::vector<FunctionDefinition> functions;
	std::map<std::string, Module> subModules;
};

}
}<|MERGE_RESOLUTION|>--- conflicted
+++ resolved
@@ -44,12 +44,8 @@
 struct Loop;
 struct Break;
 struct BreakIf;
-<<<<<<< HEAD
 struct Return;
-using Expression = boost::variant<
-=======
 using Expression = std::variant<
->>>>>>> 77a537e2
 	Literal, StringLiteral, LocalVariable, GlobalVariable,
 	FunctionCall, BuiltinCall, LocalAssignment, GlobalAssignment,
 	Block, If, Loop, Break, BreakIf, Return
